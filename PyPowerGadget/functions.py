__all__ = ["get_logged_data", "save_logged_data"]

import pandas as pd

from PyPowerGadget.settings import *


def get_logged_data():
<<<<<<< HEAD
    return pd.read_csv(PACKAGE_PATH / LOGGING_FILE)


def save_logged_data(path):
    df = get_logged_data()
    df.to_csv(path)
=======
    return pd.read_csv(PACKAGE_PATH / LOGGING_FILE, encoding="utf-8")
>>>>>>> 0ef81193
<|MERGE_RESOLUTION|>--- conflicted
+++ resolved
@@ -6,13 +6,9 @@
 
 
 def get_logged_data():
-<<<<<<< HEAD
-    return pd.read_csv(PACKAGE_PATH / LOGGING_FILE)
+    return pd.read_csv(PACKAGE_PATH / LOGGING_FILE, encoding="utf-8")
 
 
 def save_logged_data(path):
     df = get_logged_data()
-    df.to_csv(path)
-=======
-    return pd.read_csv(PACKAGE_PATH / LOGGING_FILE, encoding="utf-8")
->>>>>>> 0ef81193
+    df.to_csv(path)