--- conflicted
+++ resolved
@@ -2,11 +2,7 @@
     This package allows you to mesure the power drained by your computer or server during the execution of a function
 """
 
-<<<<<<< HEAD
-__version__ = "0.0.3.1"
-=======
 __version__ = "0.0.4"
->>>>>>> 0ef81193
 
 from PyPowerGadget.PowerMeter import PowerMeter
 from PyPowerGadget.functions import get_logged_data, save_logged_data
